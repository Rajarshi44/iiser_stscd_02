from flask import Blueprint, request, jsonify, current_app
from werkzeug.utils import secure_filename
import os
from ..utils.decorators import token_required, auth_required
from ..services.supabase_client import supabase
from ..services.ai_agent_service import AIAgentService
from ..services.github_skill_analyzer import GitHubSkillAnalyzer
from datetime import datetime, timezone, timedelta
import json
from pathlib import Path

bp = Blueprint("ai_career", __name__)

# Initialize AI Agent Service
ai_service = AIAgentService()

# Initialize GitHub Skill Analyzer
github_analyzer = GitHubSkillAnalyzer()

# File upload configuration
UPLOAD_FOLDER = 'uploads/cv'
ALLOWED_EXTENSIONS = {'pdf', 'txt', 'doc', 'docx'}

def allowed_file(filename):
    return '.' in filename and filename.rsplit('.', 1)[1].lower() in ALLOWED_EXTENSIONS

def _fallback_parse_cv(file_path):
    """Fallback CV parsing when agent is not available"""
    try:
        import PyPDF2
        import docx
        
        file_extension = Path(file_path).suffix.lower()
        
        if file_extension == '.pdf':
            # Parse PDF using PyPDF2
            with open(file_path, 'rb') as file:
                pdf_reader = PyPDF2.PdfReader(file)
                text = ""
                for page in pdf_reader.pages:
                    text += page.extract_text() + "\n"
                return text.strip()
        
        elif file_extension == '.docx':
            # Parse DOCX using python-docx
            doc = docx.Document(file_path)
            text = ""
            for paragraph in doc.paragraphs:
                text += paragraph.text + "\n"
            return text.strip()
        
        elif file_extension in ['.txt', '.md']:
            # Read text files directly
            with open(file_path, 'r', encoding='utf-8') as f:
                return f.read().strip()
        
        else:
            print(f"⚠️ Unsupported file format: {file_extension}")
            return ""
            
    except ImportError as e:
        print(f"⚠️ Required libraries not available for fallback parsing: {e}")
        # Try basic text reading as last resort
        try:
            with open(file_path, 'r', encoding='utf-8', errors='ignore') as f:
                return f.read().strip()
        except Exception:
            return ""
    except Exception as e:
        print(f"⚠️ Fallback parsing failed: {e}")
        return ""

def _fallback_extract_skills(cv_text):
    """Fallback skill extraction when agent is not available"""
    skills = []
    
    # Enhanced skill extraction from text
    skill_keywords = {
        "programming_languages": ["python", "javascript", "java", "c++", "c#", "go", "rust", "php", "ruby", "swift", "kotlin", "scala", "r", "matlab"],
        "frameworks": ["react", "angular", "vue", "html", "css", "sass", "typescript", "jquery", "bootstrap", "tailwind", "node.js", "django", "flask", "express", "spring", "asp.net", "laravel", "rails", "next.js", "nuxt"],
        "databases": ["mysql", "postgresql", "mongodb", "redis", "sql", "oracle", "sqlite", "cassandra", "elasticsearch", "firebase"],
        "cloud_platforms": ["aws", "azure", "gcp", "heroku", "digitalocean", "vercel", "netlify"],
        "devops_tools": ["docker", "kubernetes", "git", "jenkins", "ci/cd", "terraform", "ansible", "prometheus", "grafana", "gitlab", "github actions"],
        "ai_ml_tools": ["tensorflow", "pytorch", "scikit-learn", "machine learning", "deep learning", "nlp", "opencv", "pandas", "numpy"],
        "data_analysis": ["matplotlib", "seaborn", "tableau", "powerbi", "excel", "jupyter", "plotly", "d3.js"],
        "soft_skills": ["leadership", "teamwork", "communication", "project management", "agile", "scrum"]
    }
    
    cv_lower = cv_text.lower()
    found_skills = set()  # Avoid duplicates
    
    for category, keywords in skill_keywords.items():
        for keyword in keywords:
            if keyword.lower() in cv_lower and keyword not in found_skills:
                found_skills.add(keyword)
                
                # Estimate skill level based on context around the keyword
                context_start = max(0, cv_lower.find(keyword.lower()) - 100)
                context_end = min(len(cv_lower), cv_lower.find(keyword.lower()) + len(keyword) + 100)
                context = cv_lower[context_start:context_end]
                
                level = 2  # Default to intermediate
                if any(word in context for word in ["expert", "advanced", "senior", "lead", "architect", "5+ years", "extensive"]):
                    level = 4
                elif any(word in context for word in ["experienced", "proficient", "skilled", "3+ years", "solid"]):
                    level = 3
                elif any(word in context for word in ["beginner", "learning", "basic", "familiar", "exposure"]):
                    level = 1
                elif any(word in context for word in ["intermediate", "working knowledge", "hands-on"]):
                    level = 2
                else:
                    # Check for project or professional context
                    if any(word in context for word in ["project", "developed", "built", "implemented", "designed"]):
                        level = 3
                
                skills.append({
                    "name": keyword.title().replace(".", ".").replace("_", " "),
                    "level": level,
                    "category": category,
                    "description": f"Extracted from CV context"
                })
    
    # If no skills found, add some generic ones based on CV content
    if not skills:
        if any(word in cv_lower for word in ["developer", "programmer", "engineer", "software"]):
            skills.extend([
                {"name": "Software Development", "level": 2, "category": "programming_languages", "description": "General development skills"},
                {"name": "Problem Solving", "level": 3, "category": "soft_skills", "description": "Analytical thinking"},
                {"name": "Programming", "level": 2, "category": "programming_languages", "description": "Basic programming knowledge"}
            ])
        else:
            skills.extend([
                {"name": "Communication", "level": 3, "category": "soft_skills", "description": "Professional communication"},
                {"name": "Teamwork", "level": 3, "category": "soft_skills", "description": "Collaborative work"}
            ])
    
    return skills[:15]  # Limit to 15 most relevant skills

def _fallback_skill_analysis(target_role):
    """Fallback skill analysis when agent is not available"""
    role_specific_gaps = {
        "frontend_developer": ["Advanced React/Vue", "State management", "Testing frameworks", "Build tools"],
        "backend_developer": ["API design", "Database optimization", "Microservices", "Security practices"],
        "full_stack_developer": ["Full-stack architecture", "DevOps basics", "Database design", "API integration"],
        "devops_engineer": ["Container orchestration", "CI/CD pipelines", "Infrastructure as Code", "Monitoring"],
        "data_scientist": ["Advanced statistics", "ML model deployment", "Data visualization", "Big data tools"],
        "software_engineer": ["System design", "Code optimization", "Testing strategies", "Documentation"]
    }
    
    role_key = target_role.lower().replace(" ", "_")
    gaps = role_specific_gaps.get(role_key, role_specific_gaps["software_engineer"])
    
    return {
        "skill_gaps": gaps,
        "match_percentage": 65,
        "strengths": ["Problem solving", "Learning ability", "Technical foundation"],
        "recommendations": [
            f"Focus on {target_role.replace('_', ' ').title()}-specific skills",
            "Build practical projects",
            "Practice with real-world scenarios",
            "Seek mentorship and code reviews"
        ]
    }

def _fallback_generate_roadmap(target_role):
    """Fallback roadmap generation when agent is not available"""
    role_specific_roadmaps = {
        "frontend_developer": [
            {"skill": "React/Vue Mastery", "current_level": 2, "target_level": 4, "priority": "high", "estimated_time": "3-4 months", "resources": ["React docs", "Vue guide", "Component patterns"]},
            {"skill": "State Management", "current_level": 1, "target_level": 3, "priority": "high", "estimated_time": "2-3 months", "resources": ["Redux", "Vuex", "Context API"]},
            {"skill": "Testing Frontend", "current_level": 1, "target_level": 3, "priority": "medium", "estimated_time": "2-3 months", "resources": ["Jest", "Testing Library", "Cypress"]},
            {"skill": "Build Tools", "current_level": 2, "target_level": 3, "priority": "medium", "estimated_time": "1-2 months", "resources": ["Webpack", "Vite", "Module bundlers"]}
        ],
        "backend_developer": [
            {"skill": "API Design", "current_level": 2, "target_level": 4, "priority": "high", "estimated_time": "2-3 months", "resources": ["REST principles", "GraphQL", "API versioning"]},
            {"skill": "Database Optimization", "current_level": 1, "target_level": 3, "priority": "high", "estimated_time": "3-4 months", "resources": ["SQL optimization", "Indexing", "Query profiling"]},
            {"skill": "Security Practices", "current_level": 1, "target_level": 3, "priority": "medium", "estimated_time": "2-3 months", "resources": ["OWASP", "Authentication", "Data protection"]},
            {"skill": "Microservices", "current_level": 1, "target_level": 2, "priority": "medium", "estimated_time": "3-4 months", "resources": ["Service architecture", "Communication patterns", "Deployment"]}
        ],
        "full_stack_developer": [
            {"skill": "Full-Stack Architecture", "current_level": 2, "target_level": 4, "priority": "high", "estimated_time": "4-6 months", "resources": ["System design", "Architecture patterns", "Scalability"]},
            {"skill": "DevOps Fundamentals", "current_level": 1, "target_level": 3, "priority": "medium", "estimated_time": "3-4 months", "resources": ["Docker", "CI/CD", "Cloud basics"]},
            {"skill": "Database Design", "current_level": 2, "target_level": 3, "priority": "medium", "estimated_time": "2-3 months", "resources": ["Normalization", "NoSQL vs SQL", "Data modeling"]},
            {"skill": "API Integration", "current_level": 2, "target_level": 4, "priority": "high", "estimated_time": "2-3 months", "resources": ["REST APIs", "GraphQL", "Authentication"]}
        ]
    }
    
    role_key = target_role.lower().replace(" ", "_")
    roadmap = role_specific_roadmaps.get(role_key, [
        {"skill": "Core Programming", "current_level": 2, "target_level": 4, "priority": "high", "estimated_time": "3-4 months", "resources": ["Best practices", "Design patterns", "Code quality"]},
        {"skill": "System Design", "current_level": 1, "target_level": 3, "priority": "medium", "estimated_time": "4-6 months", "resources": ["Architecture", "Scalability", "Performance"]},
        {"skill": "Testing & Quality", "current_level": 1, "target_level": 3, "priority": "medium", "estimated_time": "2-3 months", "resources": ["Unit testing", "Integration testing", "TDD"]},
        {"skill": "Modern Tools", "current_level": 2, "target_level": 3, "priority": "medium", "estimated_time": "2-3 months", "resources": ["Version control", "Build tools", "Development environment"]}
    ])
    
    return roadmap

@bp.route("/api/onboarding/cv-analysis", methods=["POST"])
@auth_required
def cv_analysis_onboarding(current_user_id):
    """Complete CV analysis and onboarding flow"""
    try:
        # Get form data
        target_role = request.form.get('target_role', 'software_engineer')
        
        # Check if CV file was uploaded
        if 'cv_file' not in request.files:
            return jsonify({"error": "No CV file provided"}), 400
        
        cv_file = request.files['cv_file']
        if cv_file.filename == '':
            return jsonify({"error": "No CV file selected"}), 400
        
        if not allowed_file(cv_file.filename):
            return jsonify({"error": "Invalid file type. Allowed: PDF, TXT, DOC, DOCX"}), 400
        
        # Create upload directory if it doesn't exist
        os.makedirs(UPLOAD_FOLDER, exist_ok=True)
        
        # Save CV file
        filename = secure_filename(f"user_{current_user_id}_{cv_file.filename}")
        file_path = os.path.join(UPLOAD_FOLDER, filename)
        cv_file.save(file_path)
        
        # Analyze CV using AI agent
        analysis_result = ai_service.analyze_cv_and_skills(file_path, target_role, current_user_id)
        
        if not analysis_result["success"]:
            return jsonify({"error": "CV analysis failed", "details": analysis_result.get("error")}), 500
        
        # Store onboarding data
        onboarding_data = {
            "user_id": current_user_id,
            "uploaded_cv_url": file_path,
            "target_role": target_role,
            "chosen_path": "auto_generated",  # Auto-generated based on skills
            "onboarding_complete": True
        }
        
        try:
            supabase.table("user_onboarding").upsert(onboarding_data).execute()
        except Exception as e:
            print(f"Onboarding storage error: {e}")
        
        # Store skills analysis
        skills_data = {
            "user_id": current_user_id,
            "analysis_data": analysis_result,
            "skill_level": analysis_result["analysis"]["current_level"],
            "strengths": [skill["name"] for skill in analysis_result["skills"] if skill["level"] >= 3],
            "growth_areas": analysis_result["analysis"]["skill_gaps"],
            "recommended_learning_path": analysis_result["roadmap"],
            "expires_at": (datetime.now(timezone.utc) + timedelta(days=30)).isoformat()
        }
        
        try:
            supabase.table("user_skills_analysis").upsert(skills_data).execute()
        except Exception as e:
            print(f"Skills analysis storage error: {e}")
        
        # Store resume data
        resume_data = {
            "user_id": current_user_id,
            "resume_data": {
                "cv_text": analysis_result["cv_text"],
                "extracted_skills": analysis_result["skills"],
                "career_goals": analysis_result["goals"],
                "analysis_summary": analysis_result["analysis"]
            },
            "last_synced": datetime.now(timezone.utc).isoformat()
        }
        
        try:
            supabase.table("user_resume").upsert(resume_data).execute()
        except Exception as e:
            print(f"Resume storage error: {e}")
        
        # Initialize user progress
        progress_data = {
            "user_id": current_user_id,
            "current_level": 1,  # Will be updated based on analysis
            "xp_points": 0,
            "badges": ["First CV Analysis"],
            "next_goal": f"Complete {target_role} learning path"
        }
        
        try:
            supabase.table("user_progress").upsert(progress_data).execute()
        except Exception as e:
            print(f"Progress storage error: {e}")
        
        # Log the operation
        operation_data = {
            "user_id": current_user_id,
            "operation_type": "cv_analysis_onboarding",
            "target_repository": None,
            "input_data": {"target_role": target_role, "chosen_path": "auto_generated"},
            "output_data": analysis_result,
            "success": True,
            "ai_model_used": "Gemini AI Agent",
            "execution_time_ms": 5000  # Mock time
        }
        
        try:
            supabase.table("agent_operations").insert(operation_data).execute()
        except Exception as e:
            print(f"Operation logging error: {e}")
        
        return jsonify({
            "success": True,
            "message": "CV analysis and onboarding completed successfully!",
            "analysis": analysis_result,
            "onboarding": onboarding_data,
            "next_steps": [
                "Review your skill assessment",
                "Check your personalized learning roadmap",
                "Start with recommended projects",
                "Visit your dashboard to track progress"
            ]
        })
        
    except Exception as e:
        return jsonify({"error": f"Onboarding failed: {str(e)}"}), 500

@bp.route("/api/onboarding/github-analysis", methods=["POST"])
def github_skill_analysis():
    """Analyze user skills based on GitHub profile when CV is not provided"""
    try:
        # Get current user ID from either JWT or cookie auth
        current_user_id = get_user_id_from_request()
        if not current_user_id:
            return jsonify({"error": "Authentication required"}), 401
        
        # Get form data
        data = request.get_json()
        target_role = data.get('target_role', 'software_engineer')
        github_username = data.get('github_username')
        
        if not github_username:
            return jsonify({"error": "GitHub username is required"}), 400
        
        # Get GitHub access token from user's profile
        user_result = supabase.table("users").select("github_access_token").eq("id", current_user_id).execute()
        if not user_result.data:
            return jsonify({"error": "User not found"}), 404
        
        github_token = user_result.data[0].get("github_access_token")
        if not github_token:
            return jsonify({"error": "GitHub access token not found. Please authenticate with GitHub first."}), 400
        
        # Analyze GitHub profile using AI service
        try:
            analysis_result = ai_service.analyze_github_profile(github_username, github_token, target_role)
            print(f"🔍 GitHub analysis result: {analysis_result}")
        except Exception as e:
            print(f"❌ GitHub analysis failed: {e}")
            return jsonify({"error": f"GitHub analysis failed: {str(e)}"}), 500
        
        # Extract skills from GitHub analysis
        skills_data = analysis_result["skills_analysis"]
        overall_assessment = analysis_result["overall_assessment"]
        
        # Convert GitHub skills to our format
        all_skills = []
        for category, skills in skills_data.items():
            if isinstance(skills, list):
                all_skills.extend(skills)
        
        # Store onboarding data
        onboarding_data = {
            "user_id": current_user_id,
            "uploaded_cv_url": None,  # No CV uploaded
            "target_role": target_role,
            "chosen_path": "auto_generated",  # Auto-generated based on skills
            "onboarding_complete": True,
            "analysis_method": "GitHub Profile Analysis"
        }
        
        try:
            supabase.table("user_onboarding").upsert(onboarding_data).execute()
        except Exception as e:
            print(f"Onboarding storage error: {e}")
        
        # Store skills analysis
        skills_analysis_data = {
            "user_id": current_user_id,
            "analysis_data": analysis_result,
            "skill_level": overall_assessment["current_level"],
            "strengths": [skill["name"] for skill in all_skills if skill.get("level", 0) >= 4],
            "growth_areas": [area["name"] for area in overall_assessment.get("improvement_areas", [])],
            "recommended_learning_path": overall_assessment.get("recommendations", []),
            "expires_at": (datetime.now(timezone.utc) + timedelta(days=30)).isoformat()
        }
        
        try:
            supabase.table("user_skills_analysis").upsert(skills_analysis_data).execute()
        except Exception as e:
            print(f"Skills analysis storage error: {e}")
        
        # Store resume data (generated from GitHub)
        resume_data = {
            "user_id": current_user_id,
            "resume_data": {
                "github_username": github_username,
                "extracted_skills": all_skills,
                "career_goals": [{"title": target_role.replace('_', ' ').title(), "industry": "Technology"}],
                "analysis_summary": overall_assessment,
                "github_metrics": analysis_result["contribution_metrics"]
            },
            "last_synced": datetime.now(timezone.utc).isoformat()
        }
        
        try:
            supabase.table("user_resume").upsert(resume_data).execute()
        except Exception as e:
            print(f"Resume storage error: {e}")
        
        # Initialize user progress based on GitHub assessment
        progress_data = {
            "user_id": current_user_id,
            "current_level": github_analyzer._convert_level_to_number(overall_assessment["current_level"]),
            "xp_points": int(overall_assessment["overall_score"] * 10),  # Convert score to XP
            "badges": [f"GitHub {overall_assessment['current_level']} Developer"],
            "next_goal": f"Complete {target_role} learning path and improve GitHub skills"
        }
        
        try:
            supabase.table("user_progress").upsert(progress_data).execute()
        except Exception as e:
            print(f"Progress storage error: {e}")
        
        # Log the operation
        operation_data = {
            "user_id": current_user_id,
            "operation_type": "github_skill_analysis",
            "target_repository": None,
            "input_data": {"target_role": target_role, "github_username": github_username},
            "output_data": analysis_result,
            "success": True,
            "ai_model_used": "GitHub API Analysis",
            "execution_time_ms": 3000
        }
        
        try:
            supabase.table("agent_operations").insert(operation_data).execute()
        except Exception as e:
            print(f"Operation logging error: {e}")
        
        return jsonify({
            "success": True,
            "message": "GitHub skill analysis completed successfully!",
            "analysis": analysis_result,
            "onboarding": onboarding_data,
            "next_steps": [
                "Review your skill assessment",
                "Check improvement areas",
                "Start learning recommended skills",
                "Create projects to showcase abilities"
            ]
        })
        
    except Exception as e:
        return jsonify({"error": f"GitHub analysis failed: {str(e)}"}), 500

def _convert_level_to_number(self, level: str) -> int:
    """Convert text level to numeric level"""
    level_mapping = {
        "Beginner": 1,
        "Novice": 1,
        "Intermediate": 2,
        "Mid-level": 2,
        "Advanced": 3,
        "Senior": 4,
        "Expert": 5,
        "Lead": 4
    }
    return level_mapping.get(level, 1)

@bp.route("/api/projects/generate", methods=["POST"])
@token_required
def generate_ai_project(current_user_id):
    """Generate AI-powered GitHub repository with issues"""
    try:
        data = request.get_json()
        skill_focus = data.get('skill_focus', 'python')
        project_type = data.get('project_type', 'web_application')
        
        # Get user's current level and skills
        user_progress = supabase.table("user_progress").select("*").eq("user_id", current_user_id).execute()
        current_level = user_progress.data[0]["current_level"] if user_progress.data else 1
        
        # Generate repository using AI agent
        repo_result = ai_service.create_github_repository(current_level, skill_focus, current_user_id)
        
        if not repo_result["success"]:
            return jsonify({"error": "Project generation failed"}), 500
        
        # Store AI repository data
        ai_repo_data = {
            "user_id": current_user_id,
            "repo_name": repo_result["repository"]["name"],
            "requirements": f"Focus on {skill_focus} skills",
            "ai_plan": repo_result["repository"],
            "created_files": 0,
            "created_issues": len(repo_result["repository"]["issues"])
        }
        
        try:
            repo_insert = supabase.table("ai_repositories").insert(ai_repo_data).execute()
            repo_id = repo_insert.data[0]["id"] if repo_insert.data else None
        except Exception as e:
            print(f"Repository storage error: {e}")
            repo_id = None
        
        # Store AI issues
        created_issues = []
        for issue in repo_result["repository"]["issues"]:
            issue_data = {
                "user_id": current_user_id,
                "owner": "ai_generated",
                "repo_name": repo_result["repository"]["name"],
                "issue_title": issue["title"],
                "ai_reasoning": f"Generated for {skill_focus} skill development",
                "labels": [skill_focus, issue["difficulty"]],
                "priority": "high" if issue["difficulty"] == "Easy" else "medium",
                "complexity": issue["difficulty"],
                "estimated_hours": 2 if issue["difficulty"] == "Easy" else 4,
                "status": "suggested"
            }
            
            try:
                issue_insert = supabase.table("ai_issues").insert(issue_data).execute()
                created_issues.append(issue_insert.data[0] if issue_insert.data else issue_data)
            except Exception as e:
                print(f"Issue storage error: {e}")
                created_issues.append(issue_data)
        
        # Log the operation
        operation_data = {
            "user_id": current_user_id,
            "operation_type": "ai_project_generation",
            "target_repository": repo_result["repository"]["name"],
            "input_data": {"skill_focus": skill_focus, "project_type": project_type},
            "output_data": {"repository": repo_result["repository"], "issues": created_issues},
            "success": True,
            "ai_model_used": "AI Agent",
            "execution_time_ms": 3000  # Mock time
        }
        
        try:
            supabase.table("agent_operations").insert(operation_data).execute()
        except Exception as e:
            print(f"Operation logging error: {e}")
        
        return jsonify({
            "success": True,
            "message": "AI project generated successfully!",
            "repository": repo_result["repository"],
            "issues": created_issues,
            "next_steps": [
                "Review the generated issues",
                "Start implementing solutions",
                "Submit your code for AI analysis",
                "Earn XP points and level up"
            ]
        })
        
    except Exception as e:
        return jsonify({"error": f"Project generation failed: {str(e)}"}), 500

@bp.route("/api/submissions/analyze", methods=["POST"])
@token_required
def analyze_code_submission(current_user_id):
    """Analyze code submission and generate score"""
    try:
        data = request.get_json()
        github_pr_url = data.get('github_pr_url')
        issue_id = data.get('issue_id')
        
        if not github_pr_url:
            return jsonify({"error": "GitHub PR URL is required"}), 400
        
        # Analyze submission using AI agent
        analysis_result = ai_service.analyze_code_submission(github_pr_url, current_user_id)
        
        if not analysis_result["success"]:
            return jsonify({"error": "Code analysis failed"}), 500
        
        # Store submission data
        submission_data = {
            "user_id": current_user_id,
            "issue_id": issue_id,
            "github_pr_url": github_pr_url,
            "submission_data": analysis_result["analysis"],
            "ai_score": analysis_result["analysis"]["overall_score"],
            "feedback": "\n".join(analysis_result["feedback"]),
            "status": "completed"
        }
        
        try:
            submission_insert = supabase.table("user_submissions").insert(submission_data).execute()
            submission_id = submission_insert.data[0]["id"] if submission_insert.data else None
        except Exception as e:
            print(f"Submission storage error: {e}")
            submission_id = None
        
        # Update user progress with XP points and enhanced leveling logic
        try:
            current_progress = supabase.table("user_progress").select("*").eq("user_id", current_user_id).execute()
            if current_progress.data:
                current_xp = current_progress.data[0]["xp_points"]
                current_level = current_progress.data[0]["current_level"]
                new_xp = current_xp + analysis_result["xp_points"]
                
                # Enhanced leveling logic: Level up only with 75%+ score
                new_level = current_level
                level_up_message = None
                
                # Check if user meets level up criteria
                if (analysis_result["analysis"]["overall_score"] >= 75 and 
                    analysis_result["analysis"]["overall_score"] <= 100):
                    
                    # Calculate required XP for next level
                    xp_required_for_next_level = current_level * 1500  # Increased XP requirement
                    
                    if new_xp >= xp_required_for_next_level:
                        new_level = current_level + 1
                        level_up_message = f"🎉 Congratulations! You've reached Level {new_level}!"
                        
                        # Add level up badge
                        current_badges = current_progress.data[0].get("badges", [])
                        new_badge = f"Level {new_level} Achiever"
                        if new_badge not in current_badges:
                            current_badges.append(new_badge)
                        
                        # Update next goal for new level
                        next_goal = f"Complete Level {new_level} challenges and reach {new_level + 1}"
                    else:
                        level_up_message = f"Great work! You need {xp_required_for_next_level - new_xp} more XP to reach Level {current_level + 1}"
                else:
                    level_up_message = f"Good effort! Score {analysis_result['analysis']['overall_score']}% - aim for 75%+ to level up"
                
                # Update progress in database
                update_data = {
                    "xp_points": new_xp,
                    "current_level": new_level,
                    "last_updated": datetime.now(timezone.utc).isoformat()
                }
                
                # Add badges and next goal if leveling up
                if new_level > current_level:
                    update_data["badges"] = current_badges
                    update_data["next_goal"] = next_goal
                
                supabase.table("user_progress").update(update_data).eq("user_id", current_user_id).execute()
                
                # Log level progression
                if new_level > current_level:
                    print(f"🎯 User {current_user_id} leveled up from {current_level} to {new_level}")
                    
        except Exception as e:
            print(f"Progress update error: {e}")
        
        # Log the operation
        operation_data = {
            "user_id": current_user_id,
            "operation_type": "code_analysis",
            "target_repository": github_pr_url,
            "input_data": {"github_pr_url": github_pr_url, "issue_id": issue_id},
            "output_data": analysis_result,
            "success": True,
            "ai_model_used": "AI Agent",
            "execution_time_ms": 4000  # Mock time
        }
        
        try:
            supabase.table("agent_operations").insert(operation_data).execute()
        except Exception as e:
            print(f"Operation logging error: {e}")
        
        return jsonify({
            "success": True,
            "message": "Code analysis completed successfully!",
            "analysis": analysis_result["analysis"],
            "feedback": analysis_result["feedback"],
            "xp_earned": analysis_result["xp_points"],
            "improvements": analysis_result["improvements"],
            "submission_id": submission_id,
            "level_progression": {
                "current_level": current_level,
                "new_level": new_level,
                "xp_progress": {
                    "current_xp": new_xp,
                    "xp_required_for_next": xp_required_for_next_level if 'xp_required_for_next_level' in locals() else None,
                    "xp_remaining": (xp_required_for_next_level - new_xp) if 'xp_required_for_next_level' in locals() else None
                },
                "level_up_message": level_up_message if 'level_up_message' in locals() else None,
                "can_level_up": analysis_result["analysis"]["overall_score"] >= 75
            }
        })
        
    except Exception as e:
        return jsonify({"error": f"Code analysis failed: {str(e)}"}), 500

@bp.route("/api/dashboard/summary", methods=["GET"])
@token_required
def get_dashboard_summary(current_user_id):
    """Get comprehensive dashboard data"""
    try:
        # Get user progress
        progress_result = supabase.table("user_progress").select("*").eq("user_id", current_user_id).execute()
        progress = progress_result.data[0] if progress_result.data else {}
        
        # Get recent AI issues
        issues_result = supabase.table("ai_issues").select("*").eq("user_id", current_user_id).order("created_at", desc=True).limit(5).execute()
        recent_issues = issues_result.data if issues_result.data else []
        
        # Get recent submissions
        submissions_result = supabase.table("user_submissions").select("*").eq("user_id", current_user_id).order("submitted_at", desc=True).limit(5).execute()
        recent_submissions = submissions_result.data if submissions_result.data else []
        
        # Get skills analysis
        skills_result = supabase.table("user_skills_analysis").select("*").eq("user_id", current_user_id).order("created_at", desc=True).limit(1).execute()
        skills_analysis = skills_result.data[0] if skills_result.data else {}
        
        # Get leaderboard position
        leaderboard_result = supabase.table("leaderboard").select("*").eq("user_id", current_user_id).execute()
        leaderboard_position = leaderboard_result.data[0] if leaderboard_result.data else {}
        
        # Calculate next level progress
        current_level = progress.get("current_level", 1)
        current_xp = progress.get("xp_points", 0)
        xp_needed = current_level * 1000
        progress_percentage = min(100, (current_xp / xp_needed) * 100) if xp_needed > 0 else 0
        
        return jsonify({
            "success": True,
            "dashboard": {
                "user_progress": {
                    "current_level": current_level,
                    "xp_points": current_xp,
                    "xp_needed": xp_needed,
                    "progress_percentage": progress_percentage,
                    "badges": progress.get("badges", []),
                    "next_goal": progress.get("next_goal", "Complete your first project")
                },
                "recent_issues": recent_issues,
                "recent_submissions": recent_submissions,
                "skills_analysis": skills_analysis,
                "leaderboard": leaderboard_position,
                "quick_actions": [
                    "Generate new AI project",
                    "Upload CV for analysis",
                    "View learning roadmap",
                    "Check achievements"
                ]
            }
        })
        
    except Exception as e:
        return jsonify({"error": f"Dashboard data fetch failed: {str(e)}"}), 500

@bp.route("/api/profile/resume", methods=["GET"])
@token_required
def generate_user_resume(current_user_id):
    """Generate AI-powered resume from user data"""
    try:
        # Get user projects and skills
        projects_result = supabase.table("user_submissions").select("*").eq("user_id", current_user_id).execute()
        user_projects = projects_result.data if projects_result.data else []
        
        skills_result = supabase.table("user_skills_analysis").select("*").eq("user_id", current_user_id).order("created_at", desc=True).limit(1).execute()
        user_skills = skills_result.data[0] if skills_result.data else {}
        
        # Generate resume using AI agent
        resume_result = ai_service.generate_resume(user_projects, user_skills.get("strengths", []), current_user_id)
        
        if not resume_result["success"]:
            return jsonify({"error": "Resume generation failed"}), 500
        
        # Update resume in database
        resume_data = {
            "user_id": current_user_id,
            "resume_data": resume_result["resume"],
            "last_synced": datetime.now(timezone.utc).isoformat()
        }
        
        try:
            supabase.table("user_resume").upsert(resume_data).execute()
        except Exception as e:
            print(f"Resume update error: {e}")
        
        return jsonify({
            "success": True,
            "message": "Resume generated successfully!",
            "resume": resume_result["resume"]
        })
        
    except Exception as e:
        return jsonify({"error": f"Resume generation failed: {str(e)}"}), 500

@bp.route("/api/progress/level-requirements", methods=["GET"])
@token_required
def get_level_requirements(current_user_id):
    """Get detailed level progression requirements and current status"""
    try:
        # Get current user progress
        progress_result = supabase.table("user_progress").select("*").eq("user_id", current_user_id).execute()
        if not progress_result.data:
            return jsonify({"error": "User progress not found"}), 404
        
        current_progress = progress_result.data[0]
        current_level = current_progress["current_level"]
        current_xp = current_progress["xp_points"]
        
        # Get user's recent submissions to check completion status
        submissions_result = supabase.table("user_submissions").select("*").eq("user_id", current_user_id).order("submitted_at", desc=True).limit(10).execute()
        recent_submissions = submissions_result.data if submissions_result.data else []
        
        # Get AI issues assigned to user
        issues_result = supabase.table("ai_issues").select("*").eq("user_id", current_user_id).execute()
        assigned_issues = issues_result.data if issues_result.data else []
        
        # Calculate level requirements
        xp_required_for_current_level = (current_level - 1) * 1500
        xp_required_for_next_level = current_level * 1500
        xp_progress_in_current_level = current_xp - xp_required_for_current_level
        xp_needed_for_next_level = xp_required_for_next_level - current_xp
        
        # Check if user can level up (needs 75%+ score on recent submission)
        can_level_up = False
        recent_score = None
        if recent_submissions:
            recent_score = recent_submissions[0]["ai_score"]
            can_level_up = recent_score >= 75
        
        # Calculate completion percentage
        completion_percentage = min(100, (xp_progress_in_current_level / (xp_required_for_next_level - xp_required_for_current_level)) * 100) if xp_required_for_next_level > xp_required_for_current_level else 0
        
        # Get level-specific requirements
        level_requirements = {
            "current_level": current_level,
            "xp_requirements": {
                "current_level_start": xp_required_for_current_level,
                "current_xp": current_xp,
                "xp_progress_in_level": xp_progress_in_current_level,
                "xp_required_for_next": xp_required_for_next_level,
                "xp_needed_for_next": xp_needed_for_next_level,
                "completion_percentage": completion_percentage
            },
            "level_up_criteria": {
                "score_threshold": 75,
                "recent_score": recent_score,
                "can_level_up": can_level_up,
                "xp_requirement_met": current_xp >= xp_required_for_next_level
            },
            "progress_summary": {
                "total_issues_assigned": len(assigned_issues),
                "completed_submissions": len(recent_submissions),
                "current_badges": current_progress.get("badges", []),
                "next_goal": current_progress.get("next_goal", "Complete your first project")
            }
        }
        
        return jsonify({
            "success": True,
            "level_requirements": level_requirements,
            "recent_activity": {
                "submissions": recent_submissions[:5],
                "assigned_issues": assigned_issues[:5]
            }
        })
        
    except Exception as e:
        return jsonify({"error": f"Failed to get level requirements: {str(e)}"}), 500 

def get_user_id_from_request():
    """Extract user ID from either JWT token or cookie-based auth"""
    # Try JWT token first
    token = request.headers.get("Authorization")
    if token:
        try:
            token = token.replace("Bearer ", "")
            from ..config import Config
            import jwt
            data = jwt.decode(token, Config.JWT_SECRET, algorithms=["HS256"])
            return data["user_id"]
        except Exception:
            pass
    
    # Fall back to cookie-based auth
    github_token = request.cookies.get("github_token")
    if github_token:
        try:
            # Look up user by GitHub access token
            user_result = supabase.table("users").select("id").eq("github_access_token", github_token).execute()
            if user_result.data:
                return user_result.data[0]["id"]
        except Exception:
            pass
    
    return None

@bp.route("/api/cv/analyze", methods=["POST"])
<<<<<<< HEAD
def comprehensive_cv_analysis():
=======
@auth_required
def comprehensive_cv_analysis(current_user_id):
>>>>>>> 14d13702
    """Comprehensive CV analysis using CVAnalysisAgent from main.py"""
    try:
        # Get current user ID from either JWT or cookie auth
        current_user_id = get_user_id_from_request()
        if not current_user_id:
            return jsonify({"error": "Authentication required"}), 401
        
        # Get form data
        target_role = request.form.get('target_role', 'software_engineer')
        
        # Check if CV file was uploaded
        if 'cv_file' not in request.files:
            return jsonify({"error": "No CV file provided"}), 400
        
        cv_file = request.files['cv_file']
        if cv_file.filename == '':
            return jsonify({"error": "No CV file selected"}), 400
        
        if not allowed_file(cv_file.filename):
            return jsonify({"error": "Invalid file type. Allowed: PDF, TXT, DOC, DOCX"}), 400
        
        # Create upload directory if it doesn't exist
        os.makedirs(UPLOAD_FOLDER, exist_ok=True)
        
        # Save CV file
        filename = secure_filename(f"user_{current_user_id}_{cv_file.filename}")
        file_path = os.path.join(UPLOAD_FOLDER, filename)
        cv_file.save(file_path)
        
        # Import and initialize CVAnalysisAgent from main.py
        agent = None
        try:
            import sys
            # Try multiple possible paths for the agent
            possible_paths = [
                Path(__file__).parent.parent.parent / "agents" / "agent-1",
                Path(__file__).parent.parent.parent.parent / "agents" / "agent-1",
                Path.cwd() / "agents" / "agent-1"
            ]
            
            agent_imported = False
            for agent_path in possible_paths:
                if agent_path.exists():
                    try:
                        sys.path.insert(0, str(agent_path))
                        from main import CVAnalysisAgent
                        agent_imported = True
                        print(f"✅ CVAnalysisAgent imported from {agent_path}")
                        break
                    except ImportError:
                        continue
                    finally:
                        # Clean up sys.path to avoid conflicts
                        if str(agent_path) in sys.path:
                            sys.path.remove(str(agent_path))
            
            if not agent_imported:
                print("⚠️ CVAnalysisAgent not found in any expected path, using fallback analysis")
                agent = None
            else:
                # Initialize the agent with environment variables
                groq_api_key = os.getenv('GROQ_API_KEY')
                gemini_api_key = os.getenv('GEMINI_API_KEY')  # Try Gemini key as well
                supabase_url = os.getenv('SUPABASE_URL')
                supabase_key = os.getenv('SUPABASE_ANON_KEY')
                
                api_key = groq_api_key or gemini_api_key
                if not api_key:
                    print("⚠️ No API key (GROQ_API_KEY or GEMINI_API_KEY) configured, using fallback analysis")
                    agent = None
                else:
                    try:
                        # Create agent instance
                        agent = CVAnalysisAgent(
                            gemini_api_key=api_key,
                            supabase_url=supabase_url,
                            supabase_key=supabase_key
                        )
                        print(f"✅ CVAnalysisAgent initialized for user {current_user_id}")
                    except Exception as init_error:
                        print(f"⚠️ Failed to initialize CVAnalysisAgent: {init_error}, using fallback")
                        agent = None
            
        except Exception as e:
            print(f"⚠️ Failed to import CVAnalysisAgent: {str(e)}, using fallback analysis")
            agent = None
        
        # Step 1: Parse CV file
        print(f"📄 Parsing CV: {filename}")
        if agent:
            cv_text = agent.parse_cv(file_path)
        else:
            # Fallback CV parsing
            cv_text = _fallback_parse_cv(file_path)
        
        if not cv_text:
            return jsonify({"error": "Failed to parse CV file"}), 500
        
        print(f"✅ CV parsed successfully ({len(cv_text)} characters)")
        
        # Step 2: Extract skills and career goals
        print("🧠 Extracting skills and career goals...")
        if agent:
            try:
                skills, goals = agent.extract_skills_and_goals(cv_text)
                if not skills:
                    print("⚠️ No skills extracted, using fallback analysis")
                    skills = [{"name": "General Programming", "level": 2, "category": "programming"}]
                    goals = None
            except Exception as e:
                print(f"⚠️ Skills extraction failed: {e}, using fallback")
                skills = [{"name": "General Programming", "level": 2, "category": "programming"}]
                goals = None
        else:
            print("⚠️ Agent not available, using fallback analysis")
            skills = _fallback_extract_skills(cv_text)
            goals = None
        
        print(f"✅ Extracted {len(skills)} skills")
        
        # Step 3: Analyze skill gaps for target role
        print(f"📊 Analyzing skill gaps for {target_role}...")
        if agent:
            try:
                skill_analysis = agent.analyze_skill_gaps(target_role)
                if not skill_analysis:
                    print("⚠️ Skill gap analysis failed, using fallback")
                    skill_analysis = {"skill_gaps": [], "match_percentage": 50}
            except Exception as e:
                print(f"⚠️ Skill gap analysis failed: {e}, using fallback")
                skill_analysis = {"skill_gaps": [], "match_percentage": 50}
        else:
            print("⚠️ Agent not available, using fallback skill analysis")
            skill_analysis = _fallback_skill_analysis(target_role)
        
        print(f"✅ Skill gap analysis complete")
        
        # Step 4: Generate learning roadmap
        print("🗺️ Generating learning roadmap...")
        if agent:
            try:
                roadmap = agent.generate_roadmap()
                if not roadmap:
                    print("⚠️ Failed to generate roadmap, using fallback")
                    roadmap = []
            except Exception as e:
                print(f"⚠️ Roadmap generation failed: {e}, using fallback")
                roadmap = []
        else:
            print("⚠️ Agent not available, using fallback roadmap")
            roadmap = _fallback_generate_roadmap(target_role)
        
        # Step 5: Use current user ID (no need for test user creation)
        print("🗄️ Using current authenticated user...")
        user_id = current_user_id
        
        # Try to store analysis using agent if available
        if agent:
            try:
                success = agent.store_analysis_to_database(target_role)
                if success:
                    print("✅ Analysis stored in database via agent")
                else:
                    print("⚠️ Agent database storage failed, will store manually")
            except Exception as e:
                print(f"⚠️ Agent database storage failed: {e}, will store manually")
        
        # Step 6: Prepare comprehensive response
        print("📋 Preparing analysis response...")
        
        # Categorize skills by type
        skill_categories = {
            "programming_languages": [],
            "frameworks": [],
            "databases": [],
            "cloud_platforms": [],
            "devops_tools": [],
            "ai_ml_tools": [],
            "data_analysis": [],
            "soft_skills": [],
            "other": []
        }
        
        for skill in skills:
            category = skill.get("category", "other").lower()
            if "programming" in category or skill["name"] in ["Python", "JavaScript", "Java", "C++", "C#", "Go", "Rust"]:
                skill_categories["programming_languages"].append(skill)
            elif "frontend" in category or "backend" in category or skill["name"] in ["React", "Angular", "Vue", "Node.js", "Django", "Flask"]:
                skill_categories["frameworks"].append(skill)
            elif "database" in category or skill["name"] in ["MySQL", "PostgreSQL", "MongoDB", "Redis", "SQL"]:
                skill_categories["databases"].append(skill)
            elif "cloud" in category or skill["name"] in ["AWS", "Azure", "GCP", "Heroku"]:
                skill_categories["cloud_platforms"].append(skill)
            elif "devops" in category or skill["name"] in ["Docker", "Kubernetes", "Jenkins", "Git"]:
                skill_categories["devops_tools"].append(skill)
            elif "ai_ml" in category or skill["name"] in ["TensorFlow", "PyTorch", "Machine Learning", "Deep Learning"]:
                skill_categories["ai_ml_tools"].append(skill)
            elif "data_analysis" in category or skill["name"] in ["Pandas", "NumPy", "Tableau", "PowerBI"]:
                skill_categories["data_analysis"].append(skill)
            elif "soft_skills" in category or skill["name"] in ["Communication", "Leadership", "Teamwork"]:
                skill_categories["soft_skills"].append(skill)
            else:
                skill_categories["other"].append(skill)
        
        # Determine overall development level
        skill_levels = [skill.get("level", 0) for skill in skills]
        avg_skill_level = sum(skill_levels) / len(skill_levels) if skill_levels else 0
        
        if avg_skill_level >= 4.5:
            development_level = "Expert"
            level_description = "Advanced professional with deep expertise"
        elif avg_skill_level >= 3.5:
            development_level = "Advanced"
            level_description = "Experienced developer with strong skills"
        elif avg_skill_level >= 2.5:
            development_level = "Intermediate"
            level_description = "Mid-level developer with solid foundation"
        elif avg_skill_level >= 1.5:
            development_level = "Beginner"
            level_description = "Entry-level developer learning fundamentals"
        else:
            development_level = "Novice"
            level_description = "New to development, building basic skills"
        
        # Calculate skill match percentage
        match_percentage = skill_analysis.get('match_percentage', 0)
        
        # Prepare roadmap items
        roadmap_items = []
        for item in roadmap:
            if hasattr(item, 'skill'):
                # If item is a RoadmapItem object
                roadmap_items.append({
                    "skill": item.skill,
                    "current_level": item.current_level,
                    "target_level": item.target_level,
                    "priority": item.priority,
                    "estimated_time": item.estimated_time,
                    "resources": item.resources[:3] if item.resources else []
                })
            elif isinstance(item, dict):
                # If item is a dictionary
                roadmap_items.append({
                    "skill": item.get("skill", "Unknown"),
                    "current_level": item.get("current_level", 1),
                    "target_level": item.get("target_level", 3),
                    "priority": item.get("priority", "medium"),
                    "estimated_time": item.get("estimated_time", "2-4 weeks"),
                    "resources": item.get("resources", [])[:3] if item.get("resources") else []
                })
            else:
                # Fallback for other types
                roadmap_items.append({
                    "skill": str(item) if item else "Unknown",
                    "current_level": 1,
                    "target_level": 3,
                    "priority": "medium",
                    "estimated_time": "2-4 weeks",
                    "resources": []
                })
        
        # Store onboarding data
        onboarding_data = {
            "user_id": current_user_id,
            "uploaded_cv_url": file_path,
            "target_role": target_role,
<<<<<<< HEAD
            "chosen_path": "auto_generated",
            "onboarding_complete": True
=======
            "chosen_path": "auto_generated",  # Auto-generated based on CV analysis
            "onboarding_complete": True,
            "analysis_method": "CVAnalysisAgent Integration"
>>>>>>> 14d13702
        }
        
        try:
            supabase.table("user_onboarding").upsert(onboarding_data).execute()
        except Exception as e:
            print(f"Onboarding storage error: {e}")
        
        # Store skills analysis
        skills_analysis_data = {
            "user_id": current_user_id,
            "analysis_data": {
                "skills": skills,
                "skill_analysis": skill_analysis,
                "roadmap": roadmap_items,
                "development_level": development_level,
                "match_percentage": match_percentage
            },
            "skill_level": development_level,
            "strengths": [skill["name"] for skill in skills if skill.get("level", 0) >= 4],
            "growth_areas": skill_analysis.get("skill_gaps", []),
            "recommended_learning_path": roadmap_items,
            "expires_at": (datetime.now(timezone.utc) + timedelta(days=30)).isoformat()
        }
        
        try:
            supabase.table("user_skills_analysis").upsert(skills_analysis_data).execute()
        except Exception as e:
            print(f"Skills analysis storage error: {e}")
        
        # Store resume data
        resume_data = {
            "user_id": current_user_id,
            "resume_data": {
                "cv_text": cv_text,
                "extracted_skills": skills,
                "career_goals": goals.__dict__ if goals and hasattr(goals, '__dict__') else {},
                "analysis_summary": {
                    "development_level": development_level,
                    "match_percentage": match_percentage,
                    "skill_categories": skill_categories
                }
            },
            "last_synced": datetime.now(timezone.utc).isoformat()
        }
        
        try:
            supabase.table("user_resume").upsert(resume_data).execute()
        except Exception as e:
            print(f"Resume storage error: {e}")
        
        # Log the operation
        operation_data = {
            "user_id": current_user_id,
            "operation_type": "comprehensive_cv_analysis",
            "target_repository": None,
            "input_data": {"target_role": target_role, "cv_filename": filename},
            "output_data": {
                "skills_count": len(skills),
                "development_level": development_level,
                "match_percentage": match_percentage,
                "roadmap_items": len(roadmap_items)
            },
            "success": True,
            "ai_model_used": "CVAnalysisAgent + Gemini LLM",
            "execution_time_ms": 5000
        }
        
        try:
            supabase.table("agent_operations").insert(operation_data).execute()
        except Exception as e:
            print(f"Operation logging error: {e}")
        
        # Prepare comprehensive response
        response = {
            "success": True,
            "message": "Comprehensive CV analysis completed successfully!",
            "analysis": {
                "cv_file": filename,
                "target_role": target_role,
                "cv_text_length": len(cv_text),
                "extraction_method": "CVAnalysisAgent + Gemini LLM"
            },
            "skills_assessment": {
                "total_skills": len(skills),
                "skill_categories": skill_categories,
                "skill_levels": {
                    "average_level": round(avg_skill_level, 2),
                    "highest_level": max(skill_levels) if skill_levels else 0,
                    "lowest_level": min(skill_levels) if skill_levels else 0
                }
            },
            "development_level": {
                "level": development_level,
                "description": level_description,
                "score": round(avg_skill_level, 2),
                "confidence": "High" if len(skills) >= 5 else "Medium"
            },
                    "career_goals": {
            "primary_target": goals.title if goals and hasattr(goals, 'title') else "Software Developer",
            "industry": goals.industry if goals and hasattr(goals, 'industry') else "Technology",
            "experience_level": goals.experience_level if goals and hasattr(goals, 'experience_level') else "Mid-level",
            "timeline": goals.timeline if goals and hasattr(goals, 'timeline') else "Medium-term"
        },
            "skill_gaps": {
                "target_role": target_role,
                "match_percentage": round(match_percentage, 1),
                "skill_gaps": skill_analysis.get("skill_gaps", []),
                "strengths": skill_analysis.get("strengths", []),
                "recommendations": [
                    "Focus on high-priority skill gaps",
                    "Build projects using target technologies",
                    "Practice with real-world applications",
                    "Seek mentorship in weak areas"
                ]
            },
            "learning_roadmap": {
                "total_items": len(roadmap_items),
                "high_priority": len([item for item in roadmap_items if item["priority"] == "high"]),
                "medium_priority": len([item for item in roadmap_items if item["priority"] == "medium"]),
                "low_priority": len([item for item in roadmap_items if item["priority"] == "low"]),
                "roadmap_items": roadmap_items
            },
            "database_storage": {
                "user_id": user_id,
                "onboarding_stored": True,
                "skills_analysis_stored": True,
                "resume_data_stored": True,
                "operation_logged": True
            },
            "next_steps": [
                "Review your skill assessment",
                "Focus on high-priority learning items",
                "Build portfolio projects",
                "Track progress with regular assessments"
            ]
        }
        
        print("✅ Comprehensive CV analysis completed and stored")
        return jsonify(response)
        
    except Exception as e:
        print(f"❌ CV analysis failed: {str(e)}")
        return jsonify({
            "success": False,
            "error": f"CV analysis failed: {str(e)}",
            "details": "Check server logs for more information"
        }), 500 

@bp.route("/api/learning/roadmap", methods=["POST"])
@token_required
def generate_learning_roadmap(current_user_id):
    """Generate personalized learning roadmap using Agent2"""
    try:
        # Get request data
        data = request.get_json()
        target_role = data.get('target_role', 'software_engineer')
        user_skills = data.get('user_skills', [])
        
        if not user_skills:
            return jsonify({"error": "User skills required"}), 400
        
        # Get user's current level from progress
        try:
            progress_result = supabase.table("user_progress").select("current_level").eq("user_id", current_user_id).execute()
            current_level = progress_result.data[0]["current_level"] if progress_result.data else 1
        except Exception:
            current_level = 1
        
        # Import and initialize Agent2
        try:
            import sys
            agent_path = Path(__file__).parent.parent.parent / "agents" / "agent2"
            sys.path.append(str(agent_path))
            
            from main import Agent2Integration
            
            # Initialize agent
            agent = Agent2Integration()
            print(f"✅ Agent2 initialized for user {current_user_id}")
            
        except ImportError as e:
            print(f"⚠️ Failed to import Agent2: {str(e)}, using fallback")
            return jsonify({"error": "Agent2 not available", "details": str(e)}), 500
        
        # Generate learning roadmap
        print(f"📚 Generating learning roadmap for level {current_level} -> {target_role}")
        learning_path = agent.create_complete_learning_path(
            str(current_user_id), current_level, target_role, user_skills
        )
        
        if not learning_path:
            return jsonify({"error": "Failed to generate learning path"}), 500
        
        # Store roadmap in database
        roadmap_data = {
            "user_id": current_user_id,
            "target_role": target_role,
            "current_level": current_level,
            "roadmap_data": learning_path,
            "created_at": datetime.now(timezone.utc).isoformat(),
            "status": "active"
        }
        
        try:
            supabase.table("repository_roadmaps").upsert(roadmap_data).execute()
            print("✅ Roadmap stored in database")
        except Exception as e:
            print(f"⚠️ Failed to store roadmap: {e}")
        
        # Store project in ai_repositories
        if learning_path.get("project"):
            project_data = {
                "user_id": current_user_id,
                "repository_name": learning_path["project"]["name"],
                "description": learning_path["project"]["description"],
                "tech_stack": learning_path["project"]["tech_stack"],
                "difficulty_level": learning_path["project"]["difficulty_level"],
                "estimated_time": learning_path["project"]["estimated_time"],
                "learning_objectives": learning_path["project"]["learning_objectives"],
                "created_at": datetime.now(timezone.utc).isoformat(),
                "status": "assigned"
            }
            
            try:
                supabase.table("ai_repositories").upsert(project_data).execute()
                print("✅ Project stored in database")
            except Exception as e:
                print(f"⚠️ Failed to store project: {e}")
        
        # Store issues in ai_issues
        if learning_path.get("issues"):
            for issue in learning_path["issues"]:
                issue_data = {
                    "user_id": current_user_id,
                    "repository_name": learning_path["project"]["name"],
                    "issue_title": issue["title"],
                    "issue_description": issue["description"],
                    "difficulty_level": issue["difficulty"],
                    "estimated_time": issue["estimated_time"],
                    "skills_required": issue["skills_required"],
                    "acceptance_criteria": issue["acceptance_criteria"],
                    "hints": issue["hints"],
                    "resources": issue["resources"],
                    "created_at": datetime.now(timezone.utc).isoformat(),
                    "status": "open"
                }
                
                try:
                    supabase.table("ai_issues").upsert(issue_data).execute()
                except Exception as e:
                    print(f"⚠️ Failed to store issue: {e}")
            
            print(f"✅ {len(learning_path['issues'])} issues stored in database")
        
        # Log operation
        operation_data = {
            "user_id": current_user_id,
            "operation_type": "learning_roadmap_generation",
            "target_repository": learning_path.get("project", {}).get("name"),
            "input_data": {"target_role": target_role, "user_skills": user_skills},
            "output_data": {
                "milestones_count": len(learning_path.get("milestones", [])),
                "issues_count": len(learning_path.get("issues", [])),
                "project_name": learning_path.get("project", {}).get("name")
            },
            "success": True,
            "ai_model_used": "Agent2 + OpenAI GPT-4o-mini",
            "execution_time_ms": 8000
        }
        
        try:
            supabase.table("agent_operations").insert(operation_data).execute()
        except Exception as e:
            print(f"⚠️ Failed to log operation: {e}")
        
        return jsonify({
            "success": True,
            "message": "Learning roadmap generated successfully!",
            "learning_path": learning_path,
            "database_storage": {
                "roadmap_stored": True,
                "project_stored": True,
                "issues_stored": len(learning_path.get("issues", [])),
                "operation_logged": True
            }
        })
        
    except Exception as e:
        print(f"❌ Roadmap generation failed: {str(e)}")
        return jsonify({
            "success": False,
            "error": f"Roadmap generation failed: {str(e)}",
            "details": "Check server logs for more information"
        }), 500

@bp.route("/api/learning/portfolio-project", methods=["POST"])
@token_required
def generate_portfolio_project(current_user_id):
    """Generate portfolio-worthy project using Agent2"""
    try:
        # Get request data
        data = request.get_json()
        focus_areas = data.get('focus_areas', [])
        
        if not focus_areas:
            return jsonify({"error": "Focus areas required"}), 400
        
        # Get user's current level
        try:
            progress_result = supabase.table("user_progress").select("current_level").eq("user_id", current_user_id).execute()
            skill_level = progress_result.data[0]["current_level"] if progress_result.data else 1
        except Exception:
            skill_level = 1
        
        # Import and initialize Agent2
        try:
            import sys
            agent_path = Path(__file__).parent.parent.parent / "agents" / "agent2"
            sys.path.append(str(agent_path))
            
            from main import Agent2Integration
            
            agent = Agent2Integration()
            print(f"✅ Agent2 initialized for portfolio project")
            
        except ImportError as e:
            print(f"⚠️ Failed to import Agent2: {str(e)}")
            return jsonify({"error": "Agent2 not available", "details": str(e)}), 500
        
        # Generate portfolio project
        print(f"🎨 Generating portfolio project for level {skill_level}")
        portfolio = agent.generate_portfolio_project(
            str(current_user_id), skill_level, focus_areas
        )
        
        if "error" in portfolio:
            return jsonify({"error": portfolio["error"]}), 500
        
        # Store portfolio project
        if portfolio.get("project"):
            project_data = {
                "user_id": current_user_id,
                "repository_name": portfolio["project"]["name"],
                "description": portfolio["project"]["description"],
                "tech_stack": portfolio["project"]["tech_stack"],
                "difficulty_level": portfolio["project"]["difficulty_level"],
                "estimated_time": portfolio["project"]["estimated_time"],
                "learning_objectives": portfolio["project"]["learning_objectives"],
                "project_type": "portfolio",
                "portfolio_value": portfolio.get("portfolio_value", "High"),
                "created_at": datetime.now(timezone.utc).isoformat(),
                "status": "assigned"
            }
            
            try:
                supabase.table("ai_repositories").upsert(project_data).execute()
                print("✅ Portfolio project stored in database")
            except Exception as e:
                print(f"⚠️ Failed to store portfolio project: {e}")
        
        # Store portfolio issues
        if portfolio.get("issues"):
            for issue in portfolio["issues"]:
                issue_data = {
                    "user_id": current_user_id,
                    "repository_name": portfolio["project"]["name"],
                    "issue_title": issue["title"],
                    "issue_description": issue["description"],
                    "difficulty_level": issue["difficulty"],
                    "estimated_time": issue["estimated_time"],
                    "skills_required": issue["skills_required"],
                    "acceptance_criteria": issue["acceptance_criteria"],
                    "hints": issue["hints"],
                    "resources": issue["resources"],
                    "issue_type": "portfolio",
                    "created_at": datetime.now(timezone.utc).isoformat(),
                    "status": "open"
                }
                
                try:
                    supabase.table("ai_issues").upsert(issue_data).execute()
                except Exception as e:
                    print(f"⚠️ Failed to store portfolio issue: {e}")
            
            print(f"✅ {len(portfolio['issues'])} portfolio issues stored in database")
        
        return jsonify({
            "success": True,
            "message": "Portfolio project generated successfully!",
            "portfolio": portfolio,
            "database_storage": {
                "project_stored": True,
                "issues_stored": len(portfolio.get("issues", [])),
                "portfolio_features": portfolio.get("portfolio_features", [])
            }
        })
        
    except Exception as e:
        print(f"❌ Portfolio project generation failed: {str(e)}")
        return jsonify({
            "success": False,
            "error": f"Portfolio project generation failed: {str(e)}",
            "details": "Check server logs for more information"
        }), 500

@bp.route("/api/learning/progress-update", methods=["POST"])
@token_required
def update_learning_progress(current_user_id):
    """Update learning progress and suggest next steps using Agent2"""
    try:
        # Get request data
        data = request.get_json()
        completed_projects = data.get('completed_projects', [])
        current_roadmap = data.get('current_roadmap', {})
        
        if not completed_projects:
            return jsonify({"error": "Completed projects data required"}), 400
        
        # Import and initialize Agent2
        try:
            import sys
            agent_path = Path(__file__).parent.parent.parent / "agents" / "agent2"
            sys.path.append(str(agent_path))
            
            from main import Agent2Integration
            
            agent = Agent2Integration()
            print(f"✅ Agent2 initialized for progress update")
            
        except ImportError as e:
            print(f"⚠️ Failed to import Agent2: {str(e)}")
            return jsonify({"error": "Agent2 not available", "details": str(e)}), 500
        
        # Update learning progress
        print(f"📈 Updating learning progress for user {current_user_id}")
        progress_update = agent.update_learning_progress(
            str(current_user_id), completed_projects, current_roadmap
        )
        
        if "error" in progress_update:
            return jsonify({"error": progress_update["error"]}), 500
        
        # Update user progress in database
        if progress_update.get("progress_summary"):
            summary = progress_update["progress_summary"]
            
            progress_data = {
                "user_id": current_user_id,
                "current_level": current_roadmap.get("current_level", 1),
                "xp_points": summary.get("completed_projects", 0) * 500,  # 500 XP per project
                "badges": [f"Completed {summary.get('completed_projects', 0)} Projects"],
                "next_goal": f"Complete {summary.get('roadmap_completion', 0)}% of roadmap"
            }
            
            try:
                supabase.table("user_progress").upsert(progress_data).execute()
                print("✅ User progress updated in database")
            except Exception as e:
                print(f"⚠️ Failed to update user progress: {e}")
        
        # Store next project if generated
        if progress_update.get("next_project"):
            next_project = progress_update["next_project"]
            
            project_data = {
                "user_id": current_user_id,
                "repository_name": next_project["name"],
                "description": next_project["description"],
                "tech_stack": next_project["tech_stack"],
                "difficulty_level": next_project["difficulty_level"],
                "estimated_time": next_project["estimated_time"],
                "learning_objectives": next_project["learning_objectives"],
                "project_type": "progression",
                "created_at": datetime.now(timezone.utc).isoformat(),
                "status": "assigned"
            }
            
            try:
                supabase.table("ai_repositories").upsert(project_data).execute()
                print("✅ Next project stored in database")
            except Exception as e:
                print(f"⚠️ Failed to store next project: {e}")
        
        return jsonify({
            "success": True,
            "message": "Learning progress updated successfully!",
            "progress_update": progress_update,
            "database_updates": {
                "user_progress_updated": True,
                "next_project_stored": progress_update.get("next_project") is not None
            }
        })
        
    except Exception as e:
        print(f"❌ Progress update failed: {str(e)}")
        return jsonify({
            "success": False,
            "error": f"Progress update failed: {str(e)}",
            "details": "Check server logs for more information"
        }), 500 

@bp.route("/api/repository/create-learning", methods=["POST"])
@token_required
def create_learning_repository(current_user_id):
    """Create single learning repository with structured folders based on roadmap"""
    try:
        # Get form data
        target_role = request.form.get('target_role', 'software_engineer')
        repository_name = request.form.get('repository_name', f"my-learning-journey-{current_user_id}")
        repository_description = request.form.get('repository_description', f"My journey to become a {target_role.replace('_', ' ').title()} developer.")
        make_public = request.form.get('make_public', 'false').lower() == 'true'
        
        # Get user's current level and skills
        user_progress = supabase.table("user_progress").select("*").eq("user_id", current_user_id).execute()
        current_level = user_progress.data[0]["current_level"] if user_progress.data else 1
        
        # Get user's GitHub access token
        user_result = supabase.table("users").select("github_access_token").eq("id", current_user_id).execute()
        if not user_result.data:
            return jsonify({"error": "User not found or GitHub token missing"}), 400
        
        github_token = user_result.data[0].get("github_access_token")
        if not github_token:
            return jsonify({"error": "GitHub access token not found. Please authenticate with GitHub first."}), 400
        
        # Generate learning roadmap
        roadmap_data = ai_service.generate_roadmap(current_level, target_role, user_skills)
        
        if not roadmap_data:
            return jsonify({"error": "Failed to generate learning roadmap"}), 500
        
        # Create the main repository
        repo_data = ai_service.create_github_repository(
            current_level, target_role, current_user_id
        )
        
        if not repo_data["success"]:
            return jsonify({"error": "Failed to create main learning repository"}), 500
        
        # Create folder structure and content based on roadmap
        created_folders = create_roadmap_folder_structure(
            ai_service, 
            github_token, 
            repo_data, 
            roadmap_data
        )
        
        # Create issues for each level/folder
        created_issues = create_level_based_issues(
            ai_service,
            github_token,
            repo_data,
            roadmap_data,
            created_folders
        )
        
        # Store onboarding data
        onboarding_data = {
            "user_id": current_user_id,
            "uploaded_cv_url": None,  # No CV uploaded
            "target_role": target_role,
            "chosen_path": "auto_generated",  # Auto-generated based on skills
            "onboarding_complete": True,
            "analysis_method": "GitHub Repository Creation"
        }
        
        try:
            supabase.table("user_onboarding").upsert(onboarding_data).execute()
        except Exception as e:
            print(f"Onboarding storage error: {e}")
        
        # Store skills analysis
        skills_analysis_data = {
            "user_id": current_user_id,
            "analysis_data": {
                "skills": user_skills,
                "skill_analysis": {"skill_gaps": [], "match_percentage": 0}, # No agent for this specific call
                "roadmap": roadmap_data,
                "development_level": "Beginner", # Placeholder, will be updated by Agent2
                "match_percentage": 0
            },
            "skill_level": "Beginner", # Placeholder, will be updated by Agent2
            "strengths": [skill["name"] for skill in user_skills if skill.get("level", 0) >= 4],
            "growth_areas": [], # Placeholder, will be updated by Agent2
            "recommended_learning_path": roadmap_data,
            "expires_at": (datetime.now(timezone.utc) + timedelta(days=30)).isoformat()
        }
        
        try:
            supabase.table("user_skills_analysis").upsert(skills_analysis_data).execute()
        except Exception as e:
            print(f"Skills analysis storage error: {e}")
        
        # Store resume data (generated from GitHub)
        resume_data = {
            "user_id": current_user_id,
            "resume_data": {
                "github_username": "N/A", # No GitHub username for this specific call
                "extracted_skills": user_skills,
                "career_goals": [{"title": target_role.replace('_', ' ').title(), "industry": "Technology"}],
                "analysis_summary": {"current_level": "Beginner", "match_percentage": 0}, # Placeholder
                "github_metrics": {} # Placeholder
            },
            "last_synced": datetime.now(timezone.utc).isoformat()
        }
        
        try:
            supabase.table("user_resume").upsert(resume_data).execute()
        except Exception as e:
            print(f"Resume storage error: {e}")
        
        # Initialize user progress based on GitHub assessment
        progress_data = {
            "user_id": current_user_id,
            "current_level": 1, # Placeholder, will be updated by Agent2
            "xp_points": 0, # Placeholder, will be updated by Agent2
            "badges": ["Learning Journey Started"],
            "next_goal": "Complete your first learning milestone" # Placeholder
        }
        
        try:
            supabase.table("user_progress").upsert(progress_data).execute()
        except Exception as e:
            print(f"Progress storage error: {e}")
        
        # Log the operation
        operation_data = {
            "user_id": current_user_id,
            "operation_type": "create_learning_repository",
            "target_repository": repo_data["name"],
            "input_data": {"target_role": target_role, "repository_name": repository_name},
            "output_data": {
                "repository_name": repo_data["name"],
                "folder_structure": created_folders,
                "learning_issues": created_issues
            },
            "success": True,
            "ai_model_used": "AI Agent + GitHub API",
            "execution_time_ms": 10000
        }
        
        try:
            supabase.table("agent_operations").insert(operation_data).execute()
        except Exception as e:
            print(f"Operation logging error: {e}")
        
        return jsonify({
            "success": True,
            "message": "Learning repository created successfully!",
            "repository": repo_data,
            "folder_structure": created_folders,
            "learning_issues": created_issues,
            "onboarding": onboarding_data,
            "next_steps": [
                "Review your learning roadmap",
                "Start with your first learning milestone",
                "Track your progress in the new repository"
            ]
        })
        
    except Exception as e:
        return jsonify({"error": f"Repository creation failed: {str(e)}"}), 500

def create_roadmap_folder_structure(github_service, token, repo_data, roadmap_data):
    """Create folder structure based on roadmap levels"""
    folders_created = []
    
    for milestone in roadmap_data.get("milestones", []):
        level_name = milestone.get("name", "Unknown Level")
        level_description = milestone.get("description", "")
        
        # Create level folder
        folder_path = f"Level-{level_name.replace(' ', '-')}"
        
        # Create README for the level
        readme_content = f"""# {level_name}

{level_description}

## Learning Objectives
{chr(10).join([f"- {obj}" for obj in milestone.get("learning_objectives", [])])}

## Skills Covered
{chr(10).join([f"- {skill}" for skill in milestone.get("skills_covered", [])])}

## Estimated Duration
{milestone.get("duration", "2-4 weeks")}

## Projects in This Level
{chr(10).join([f"- {task.get('title', 'Task')}" for task in milestone.get("tasks", [])])}
"""
        
        # Create folder and README using GitHub API
        github_service.create_file(
            token=token,
            owner=repo_data["owner"]["login"],
            repo_name=repo_data["name"],
            path=f"{folder_path}/README.md",
            message=f"Add {level_name} level structure",
            content=readme_content
        )
        
        # Create subfolders for each task
        for task in milestone.get("tasks", []):
            task_folder = f"{folder_path}/{task.get('title', 'Task').replace(' ', '-').lower()}"
            
            # Create task README
            task_readme = f"""# {task.get('title', 'Task')}

{task.get('description', 'Complete this learning task')}

## Skills Required
{chr(10).join([f"- {skill}" for skill in task.get("skills_required", [])])}

## Acceptance Criteria
{chr(10).join([f"- {criteria}" for criteria in task.get("acceptance_criteria", [])])}

## Resources
{chr(10).join([f"- {resource}" for resource in task.get("resources", [])])}

## Estimated Time
{task.get('estimated_time', '2-4 hours')}

## Difficulty
{task.get('difficulty', 'Medium')}
"""
            
            github_service.create_file(
                token=token,
                owner=repo_data["owner"]["login"],
                repo_name=repo_data["name"],
                path=f"{task_folder}/README.md",
                message=f"Add {task.get('title', 'Task')} structure",
                content=task_readme
            )
            
            folders_created.append({
                "level": level_name,
                "task": task.get('title', 'Task'),
                "path": task_folder,
                "difficulty": task.get('difficulty', 'Medium')
            })
    
    return folders_created

def create_level_based_issues(github_service, token, repo_data, roadmap_data, folders):
    """Create GitHub issues for each level/task"""
    issues_created = []
    
    for folder in folders:
        # Create issue for each task
        issue_title = f"🎯 {folder['level']}: {folder['task']}"
        issue_body = f"""## Learning Task: {folder['task']}

**Level:** {folder['level']}
**Difficulty:** {folder['difficulty']}
**Folder Path:** `{folder['path']}`

### Task Description
Complete the learning task in the `{folder['path']}` folder.

### What to Do
1. Navigate to the `{folder['path']}` folder
2. Read the README.md file for requirements
3. Complete the task according to acceptance criteria
4. Commit your solution
5. Create a pull request when ready

### Resources Available
- Check the README.md in the task folder
- Review the main roadmap README.md
- Use the learning objectives as guidance

### Acceptance Criteria
- [ ] Task completed according to README requirements
- [ ] Code follows best practices
- [ ] Documentation updated
- [ ] Tests passing (if applicable)

**Good luck with your learning journey! 🚀**
"""
        
        issue = github_service.create_issue(
            token=token,
            owner=repo_data["owner"]["login"],
            repo_name=repo_data["name"],
            title=issue_title,
            body=issue_body,
            labels=["learning-task", f"level-{folder['level'].lower()}", f"difficulty-{folder['difficulty'].lower()}"]
        )
        
        if issue:
            issues_created.append({
                "title": issue_title,
                "number": issue.get("number"),
                "url": issue.get("html_url"),
                "level": folder['level'],
                "task": folder['task'],
                "difficulty": folder['difficulty']
            })
    
    return issues_created <|MERGE_RESOLUTION|>--- conflicted
+++ resolved
@@ -902,12 +902,7 @@
     return None
 
 @bp.route("/api/cv/analyze", methods=["POST"])
-<<<<<<< HEAD
 def comprehensive_cv_analysis():
-=======
-@auth_required
-def comprehensive_cv_analysis(current_user_id):
->>>>>>> 14d13702
     """Comprehensive CV analysis using CVAnalysisAgent from main.py"""
     try:
         # Get current user ID from either JWT or cookie auth
@@ -1174,14 +1169,8 @@
             "user_id": current_user_id,
             "uploaded_cv_url": file_path,
             "target_role": target_role,
-<<<<<<< HEAD
             "chosen_path": "auto_generated",
             "onboarding_complete": True
-=======
-            "chosen_path": "auto_generated",  # Auto-generated based on CV analysis
-            "onboarding_complete": True,
-            "analysis_method": "CVAnalysisAgent Integration"
->>>>>>> 14d13702
         }
         
         try:
