--- conflicted
+++ resolved
@@ -182,18 +182,13 @@
     }
 
     const formData = new FormData();
-<<<<<<< HEAD
-    formData.append('cv_file', cvFile); // Backend expects 'cv_file', not 'cv'
-=======
     formData.append('cv_file', cvFile); // Fixed field name to match backend
->>>>>>> 14d13702
     formData.append('target_role', targetRole === "Other" ? customRole : targetRole);
 
     const response = await fetch(`${BACKEND_URL}/api/cv/analyze`, {
       method: 'POST',
       credentials: 'include', // Include cookies for authentication
-      body: formData,
-      credentials: 'include', // Added for cookie authentication
+      body: formData
     });
 
     if (!response.ok) {
@@ -204,34 +199,7 @@
     const result = await response.json();
     console.log('CV Analysis Result:', result); // Debug log
 
-    // Transform the complex backend response to match the AnalysisResult interface
-    const transformedResult: AnalysisResult = {
-      skills: result.skills_assessment?.skill_categories ?
-        Object.values(result.skills_assessment.skill_categories)
-          .flat()
-          .filter((skillArray: any) => Array.isArray(skillArray) ? skillArray.length > 0 : skillArray)
-          .flat()
-          .map((skill: any) => skill?.name || skill)
-          .filter(Boolean) : [],
-
-      experience: result.development_level ?
-        `${result.development_level.level} (${result.development_level.score}/5) - ${result.development_level.description}` :
-        'No experience analysis available',
-
-      recommendations: result.skill_gaps?.recommendations || result.next_steps || [
-        'Complete your learning roadmap',
-        'Focus on skill gaps',
-        'Build practical projects'
-      ],
-
-      roleFit: result.skill_gaps ?
-        `${result.skill_gaps.match_percentage}% match for ${result.skill_gaps.target_role}. ${result.skill_gaps.skill_gaps?.length
-          ? `Key gaps: ${result.skill_gaps.skill_gaps.slice(0, 3).join(', ')}`
-          : 'Good skill alignment!'
-        }` : 'Role fit analysis completed'
-    };
-
-    return transformedResult;
+    return result;
   };
 
   const analyzeGitHubProfile = async (): Promise<AnalysisResult> => {
